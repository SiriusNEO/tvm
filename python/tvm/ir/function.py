# Licensed to the Apache Software Foundation (ASF) under one
# or more contributor license agreements.  See the NOTICE file
# distributed with this work for additional information
# regarding copyright ownership.  The ASF licenses this file
# to you under the Apache License, Version 2.0 (the
# "License"); you may not use this file except in compliance
# with the License.  You may obtain a copy of the License at
#
#   http://www.apache.org/licenses/LICENSE-2.0
#
# Unless required by applicable law or agreed to in writing,
# software distributed under the License is distributed on an
# "AS IS" BASIS, WITHOUT WARRANTIES OR CONDITIONS OF ANY
# KIND, either express or implied.  See the License for the
# specific language governing permissions and limitations
# under the License.
<<<<<<< HEAD
"""Function definitions."""
from typing import Union, Dict
=======
# pylint: disable=invalid-name
"""Function defintiions."""
>>>>>>> e08caef2
from enum import IntEnum
import tvm.runtime
from tvm.runtime.object import Object
from .expr import RelayExpr
from .attrs import DictAttrs
from . import _ffi_api


class CallingConv(IntEnum):
    """Possible kinds of calling conventions."""

    DEFAULT = 0
    C_PACKED_FUNC = 1
    DEVICE_KERNEL_LAUNCH = 2


class BaseFunc(RelayExpr):
    """Base class of all functions."""

    @property
    def attrs(self):
        """Return the attrs member of the function."""
        return _ffi_api.BaseFunc_Attrs(self)

    def with_attr(self, attr_key_or_dict, attr_value=None) -> "BaseFunc":
        """Create a new copy of the function and update the attribute.

        Parameters
        ----------
        attr_key_or_dict : Union[str, dict]
            The attribute key to use or a dict containing multiple key value pairs.

        attr_value : Object
            The new attribute value.

        Returns
        -------
        func : BaseFunc
            A new copy of the function
        """
        # make sure we first copy so that we can safely do copy on write
        # for multiple updates.
        res = _ffi_api.BaseFuncCopy(self)

        if isinstance(attr_key_or_dict, dict):
            for key, val in attr_key_or_dict.items():
                res = _ffi_api.BaseFuncWithAttr(res._move(), key, tvm.runtime.convert(val))
            return res

        return _ffi_api.BaseFuncWithAttr(
            res._move(), attr_key_or_dict, tvm.runtime.convert(attr_value)
        )

    def with_attrs(self, attr_map: Union[DictAttrs, Dict[str, Object]]) -> "BaseFunc":
        """Copy the IRModule and add the given attribute map to it.
        Parameters
        ----------
        attr_map: Union[DictAttrs, Dict[str, Object]]
            The attribute map
        Returns
        -------
        func : BaseFunc
            A new copy of the function
        """
        if isinstance(attr_map, tvm.ir.DictAttrs):
            attr_map = attr_map._dict()

        return _ffi_api.BaseFuncWithAttrs(self, attr_map)

    def without_attr(self, attr_key: str) -> "BaseFunc":
        """Create a new copy of the function with an attribute without provided key.

        Parameters
        ----------
        attr_key : str
            The attribute key to delete from the attrubte pairs.


        Returns
        -------
        func : BaseFunc
            A new copy of the function
        """
        return _ffi_api.BaseFuncWithoutAttr(self, attr_key)<|MERGE_RESOLUTION|>--- conflicted
+++ resolved
@@ -14,13 +14,10 @@
 # KIND, either express or implied.  See the License for the
 # specific language governing permissions and limitations
 # under the License.
-<<<<<<< HEAD
+# pylint: disable=invalid-name
 """Function definitions."""
 from typing import Union, Dict
-=======
-# pylint: disable=invalid-name
-"""Function defintiions."""
->>>>>>> e08caef2
+
 from enum import IntEnum
 import tvm.runtime
 from tvm.runtime.object import Object
